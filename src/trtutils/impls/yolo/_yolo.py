--- conflicted
+++ resolved
@@ -215,16 +215,10 @@
         """
         resize = resize if resize is not None else self._resize_method
         if verbose:
-<<<<<<< HEAD
-            _log.debug(f"{self._tag}: preprocess")
-            _log.debug(f"Preprocess args; shape: {image.shape}, with method: {resize}")
-
-=======
             _log.debug(
                 f"{self._tag}: Running preprocess, shape: {image.shape}, with method: {resize}",
             )
             _log.debug(f"{self._tag}: Using device: {method}")
->>>>>>> baedac67
         preprocessor = self._preprocessor
         if method is not None:
             preprocessor = (
